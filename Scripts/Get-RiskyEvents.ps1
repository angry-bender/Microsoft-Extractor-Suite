--- conflicted
+++ resolved
@@ -32,26 +32,9 @@
         [string]$Encoding = "UTF8"
     )
 
-<<<<<<< HEAD
-    if ($Encoding -eq "" ){
-        $Encoding = "UTF8"
-    }
-
-    if (!($Application.IsPresent)) {
-        Connect-MgGraph -Scopes IdentityRiskEvent.Read.All,IdentityRiskyServicePrincipal.Read.All,IdentityRiskyUser.Read.All -NoWelcome
-    }
-
-    try {
-        $areYouConnected = Get-MgRiskyUser -ErrorAction stop
-    }
-    catch {
-        Write-logFile -Message "[WARNING] You must call Connect-MgGraph -Scopes IdentityRiskEvent.Read.All,IdentityRiskyServicePrincipal.Read.All,IdentityRiskyUser.Read.All before running this script" -Color "Red"
-        break
-=======
     $authType = Get-GraphAuthType
     if ($authType -eq "Delegated") {
         Connect-MgGraph -Scopes IdentityRiskEvent.Read.All,IdentityRiskyServicePrincipal.Read.All,IdentityRiskyUser.Read.All -NoWelcome > $null
->>>>>>> ae533f39
     }
 
     if (!(test-path $OutputDir)) {
@@ -150,26 +133,9 @@
         [string]$Encoding = "UTF8"
     )
 
-<<<<<<< HEAD
-    if (!($Application.IsPresent)) {
-        Connect-MgGraph -Scopes IdentityRiskEvent.Read.All,IdentityRiskyServicePrincipal.Read.All,IdentityRiskyUser.Read.All -NoWelcome
-    }
-
-    try {
-        $areYouConnected = Get-MgRiskDetection -ErrorAction stop
-    }
-    catch {
-        Write-logFile -Message "[WARNING] You must call Connect-MgGraph -Scopes IdentityRiskEvent.Read.All,IdentityRiskyServicePrincipal.Read.All,IdentityRiskyUser.Read.All before running this script" -Color "Red"
-        break
-    }
-
-    if ($Encoding -eq "" ){
-        $Encoding = "UTF8"
-=======
     $authType = Get-GraphAuthType
     if ($authType -eq "Delegated") {
         Connect-MgGraph -Scopes IdentityRiskEvent.Read.All,IdentityRiskyServicePrincipal.Read.All,IdentityRiskyUser.Read.All -NoWelcome > $null
->>>>>>> ae533f39
     }
 
     if (!(test-path $OutputDir)) {
